# -*- coding: utf-8 -*-
"""
These settings are here to use during tests, because django requires them.

In a real-world use case, apps in this project are installed into other
Django applications, so these settings will not be used.
"""

import os
from os.path import abspath, dirname, join

from celery import Celery


def root(*args):
    """
    Get the absolute path of the given path relative to the project root.
    """
    return join(abspath(dirname(__file__)), *args)


DATABASES = {
    'default': {
        'ENGINE': os.environ.get('DB_MIGRATION_ENGINE', 'django.db.backends.sqlite3'),
        'NAME': os.environ.get('DB_MIGRATION_NAME', 'default.db'),
        'USER': os.environ.get('DB_MIGRATION_USER', ''),
        'PASSWORD': os.environ.get('DB_MIGRATION_PASSWORD', ''),
        'HOST': os.environ.get('DB_MIGRATION_HOST', ''),
        'PORT': os.environ.get('DB_MIGRATION_PORT', ''),
    }
}

INSTALLED_APPS = (
    'django.contrib.auth',
    'django.contrib.contenttypes',
    'django.contrib.sessions',
    'django.contrib.messages',
    'taxonomy',
)

LOCALE_PATHS = [
    root('taxonomy', 'conf', 'locale'),
]

ROOT_URLCONF = 'taxonomy.urls'

SECRET_KEY = 'insecure-secret-key'

MIDDLEWARE = (
    'django.contrib.sessions.middleware.SessionMiddleware',
    'django.contrib.auth.middleware.AuthenticationMiddleware',
    'django.contrib.messages.middleware.MessageMiddleware',
    'django.contrib.sites.middleware.CurrentSiteMiddleware',
)

# Settings related to to EMSI client
# API URLs are altered to avoid accidentally calling the API in tests
# Original URL: https://auth.emsicloud.com/connect/token
EMSI_API_ACCESS_TOKEN_URL = 'https://auth.emsicloud.com/connect/token'

# Original URL: https://emsiservices.com
EMSI_API_BASE_URL = 'http://example.com'
EMSI_CLIENT_ID = 'test-client'
EMSI_CLIENT_SECRET = 'test-secret'

TAXONOMY_COURSE_METADATA_PROVIDER = 'test_utils.providers.DiscoveryCourseMetadataProvider'
TAXONOMY_PROGRAM_METADATA_PROVIDER = 'test_utils.providers.DiscoveryProgramMetadataProvider'
TAXONOMY_XBLOCK_METADATA_PROVIDER = 'test_utils.providers.DiscoveryXBlockMetadataProvider'

### CELERY

app = Celery('taxonomy')  # pylint: disable=invalid-name
app.config_from_object('django.conf:settings', namespace="CELERY")

CELERY_TASK_ALWAYS_EAGER = True

# In memory broker for tests
CELERY_BROKER_URL = 'memory://localhost/'

### END CELERY

ALGOLIA = {
    'APPLICATION_ID': '',
    'API_KEY': '',
    'TAXONOMY_INDEX_NAME': ''
}

<<<<<<< HEAD
MIN_VOTES_FOR_SKILLS = None
RATIO_THRESHOLD_FOR_SKILLS = None
=======
SKILLS_VERIFICATION_THRESHOLD = 2
SKILLS_VERIFICATION_RATIO_THRESHOLD = 0.5
SKILLS_IGNORED_THRESHOLD = 10
SKILLS_IGNORED_RATIO_THRESHOLD = 0.8
>>>>>>> 7235941d
<|MERGE_RESOLUTION|>--- conflicted
+++ resolved
@@ -85,12 +85,7 @@
     'TAXONOMY_INDEX_NAME': ''
 }
 
-<<<<<<< HEAD
-MIN_VOTES_FOR_SKILLS = None
-RATIO_THRESHOLD_FOR_SKILLS = None
-=======
 SKILLS_VERIFICATION_THRESHOLD = 2
 SKILLS_VERIFICATION_RATIO_THRESHOLD = 0.5
 SKILLS_IGNORED_THRESHOLD = 10
-SKILLS_IGNORED_RATIO_THRESHOLD = 0.8
->>>>>>> 7235941d
+SKILLS_IGNORED_RATIO_THRESHOLD = 0.8